#include "fr.hpp"
<<<<<<< HEAD
#include <gmp.h>
#include <string>
#include <cstring>
#include <stdexcept>
=======
#include <stdio.h>
#include <stdlib.h>
#include <gmp.h>
#include <assert.h>
#include <string>
>>>>>>> 1d4a0a86


static mpz_t q;
static mpz_t zero;
static mpz_t one;
static mpz_t mask;
static size_t nBits;
static bool initialized = false;

void Fr_toMpz(mpz_t r, PFrElement pE) {
    FrElement tmp;
    Fr_toNormal(&tmp, pE);
    if (!(tmp.type & Fr_LONG)) {
        mpz_set_si(r, tmp.shortVal);
        if (tmp.shortVal<0) {
            mpz_add(r, r, q);
        }
    } else {
        mpz_import(r, Fr_N64, -1, 8, -1, 0, (const void *)tmp.longVal);
    }
}

void Fr_fromMpz(PFrElement pE, mpz_t v) {
    if (mpz_fits_sint_p(v)) {
        pE->type = Fr_SHORT;
        pE->shortVal = mpz_get_si(v);
    } else {
        pE->type = Fr_LONG;
        for (int i=0; i<Fr_N64; i++) pE->longVal[i] = 0;
        mpz_export((void *)(pE->longVal), NULL, -1, 8, -1, 0, v);
    }
}


bool Fr_init() {
    if (initialized) return false;
    initialized = true;
    mpz_init(q);
    mpz_import(q, Fr_N64, -1, 8, -1, 0, (const void *)Fr_q.longVal);
    mpz_init_set_ui(zero, 0);
    mpz_init_set_ui(one, 1);
    nBits = mpz_sizeinbase (q, 2);
    mpz_init(mask);
    mpz_mul_2exp(mask, one, nBits);
    mpz_sub(mask, mask, one);
    return true;
}

void Fr_str2element(PFrElement pE, char const *s, uint base) {
    mpz_t mr;
    mpz_init_set_str(mr, s, base);
    mpz_fdiv_r(mr, mr, q);
    Fr_fromMpz(pE, mr);
    mpz_clear(mr);
}

char *Fr_element2str(PFrElement pE) {
    FrElement tmp;
    mpz_t r;
    if (!(pE->type & Fr_LONG)) {
        if (pE->shortVal>=0) {
            char *r = new char[32];
            sprintf(r, "%d", pE->shortVal);
            return r;
        } else {
            mpz_init_set_si(r, pE->shortVal);
            mpz_add(r, r, q);
        }
    } else {
        Fr_toNormal(&tmp, pE);
        mpz_init(r);
        mpz_import(r, Fr_N64, -1, 8, -1, 0, (const void *)tmp.longVal);
    }
    char *res = mpz_get_str (0, 10, r);
    mpz_clear(r);
    return res;
}

void Fr_idiv(PFrElement r, PFrElement a, PFrElement b) {
    mpz_t ma;
    mpz_t mb;
    mpz_t mr;
    mpz_init(ma);
    mpz_init(mb);
    mpz_init(mr);

    Fr_toMpz(ma, a);
    // char *s1 = mpz_get_str (0, 10, ma);
    // printf("s1 %s\n", s1);
    Fr_toMpz(mb, b);
    // char *s2 = mpz_get_str (0, 10, mb);
    // printf("s2 %s\n", s2);
    mpz_fdiv_q(mr, ma, mb);
    // char *sr = mpz_get_str (0, 10, mr);
    // printf("r %s\n", sr);
    Fr_fromMpz(r, mr);

    mpz_clear(ma);
    mpz_clear(mb);
    mpz_clear(mr);
}

void Fr_mod(PFrElement r, PFrElement a, PFrElement b) {
    mpz_t ma;
    mpz_t mb;
    mpz_t mr;
    mpz_init(ma);
    mpz_init(mb);
    mpz_init(mr);

    Fr_toMpz(ma, a);
    Fr_toMpz(mb, b);
    mpz_fdiv_r(mr, ma, mb);
    Fr_fromMpz(r, mr);

    mpz_clear(ma);
    mpz_clear(mb);
    mpz_clear(mr);
}

void Fr_pow(PFrElement r, PFrElement a, PFrElement b) {
    mpz_t ma;
    mpz_t mb;
    mpz_t mr;
    mpz_init(ma);
    mpz_init(mb);
    mpz_init(mr);

    Fr_toMpz(ma, a);
    Fr_toMpz(mb, b);
    mpz_powm(mr, ma, mb, q);
    Fr_fromMpz(r, mr);

    mpz_clear(ma);
    mpz_clear(mb);
    mpz_clear(mr);
}

void Fr_inv(PFrElement r, PFrElement a) {
    mpz_t ma;
    mpz_t mr;
    mpz_init(ma);
    mpz_init(mr);

    Fr_toMpz(ma, a);
    mpz_invert(mr, ma, q);
    Fr_fromMpz(r, mr);
    mpz_clear(ma);
    mpz_clear(mr);
}

void Fr_div(PFrElement r, PFrElement a, PFrElement b) {
    FrElement tmp;
    Fr_inv(&tmp, b);
    Fr_mul(r, a, &tmp);
}

void Fr_fail() {
    throw std::runtime_error("Fr error");
}

void Fr_longErr()
{
    Fr_fail();
}

RawFr::RawFr() {
    Fr_init();
    set(fZero, 0);
    set(fOne, 1);
    neg(fNegOne, fOne);
}

RawFr::~RawFr() {
}

void RawFr::fromString(Element &r, const std::string &s, uint32_t radix) {
    mpz_t mr;
    mpz_init_set_str(mr, s.c_str(), radix);
    mpz_fdiv_r(mr, mr, q);
    for (int i=0; i<Fr_N64; i++) r.v[i] = 0;
    mpz_export((void *)(r.v), NULL, -1, 8, -1, 0, mr);
    Fr_rawToMontgomery(r.v,r.v);
    mpz_clear(mr);
}

void RawFr::fromUI(Element &r, unsigned long int v) {
    mpz_t mr;
    mpz_init(mr);
    mpz_set_ui(mr, v);
    for (int i=0; i<Fr_N64; i++) r.v[i] = 0;
    mpz_export((void *)(r.v), NULL, -1, 8, -1, 0, mr);
    Fr_rawToMontgomery(r.v,r.v);
    mpz_clear(mr);
}

RawFr::Element RawFr::set(int value) {
  Element r;
  set(r, value);
  return r;
}

void RawFr::set(Element &r, int value) {
  mpz_t mr;
  mpz_init(mr);
  mpz_set_si(mr, value);
  if (value < 0) {
      mpz_add(mr, mr, q);
  }

  mpz_export((void *)(r.v), NULL, -1, 8, -1, 0, mr);

  for (int i=0; i<Fr_N64; i++) r.v[i] = 0;
  mpz_export((void *)(r.v), NULL, -1, 8, -1, 0, mr);
  Fr_rawToMontgomery(r.v,r.v);
  mpz_clear(mr);
}

std::string RawFr::toString(const Element &a, uint32_t radix) {
    Element tmp;
    mpz_t r;
    Fr_rawFromMontgomery(tmp.v, a.v);
    mpz_init(r);
    mpz_import(r, Fr_N64, -1, 8, -1, 0, (const void *)(tmp.v));
    char *res = mpz_get_str (0, radix, r);
    mpz_clear(r);
    std::string resS(res);
    free(res);
    return resS;
}

void RawFr::inv(Element &r, const Element &a) {
    mpz_t mr;
    mpz_init(mr);
    mpz_import(mr, Fr_N64, -1, 8, -1, 0, (const void *)(a.v));
    mpz_invert(mr, mr, q);


    for (int i=0; i<Fr_N64; i++) r.v[i] = 0;
    mpz_export((void *)(r.v), NULL, -1, 8, -1, 0, mr);

    Fr_rawMMul(r.v, r.v,Fr_R3.longVal);
    mpz_clear(mr);
}

void RawFr::div(Element &r, const Element &a, const Element &b) {
    Element tmp;
    inv(tmp, b);
    mul(r, a, tmp);
}

#define BIT_IS_SET(s, p) (s[p>>3] & (1 << (p & 0x7)))
void RawFr::exp(Element &r, const Element &base, uint8_t* scalar, unsigned int scalarSize) {
    bool oneFound = false;
    Element copyBase;
    copy(copyBase, base);
    for (int i=scalarSize*8-1; i>=0; i--) {
        if (!oneFound) {
            if ( !BIT_IS_SET(scalar, i) ) continue;
            copy(r, copyBase);
            oneFound = true;
            continue;
        }
        square(r, r);
        if ( BIT_IS_SET(scalar, i) ) {
            mul(r, r, copyBase);
        }
    }
    if (!oneFound) {
        copy(r, fOne);
    }
}

void RawFr::toMpz(mpz_t r, const Element &a) {
    Element tmp;
    Fr_rawFromMontgomery(tmp.v, a.v);
    mpz_import(r, Fr_N64, -1, 8, -1, 0, (const void *)tmp.v);
}

void RawFr::fromMpz(Element &r, const mpz_t a) {
    for (int i=0; i<Fr_N64; i++) r.v[i] = 0;
    mpz_export((void *)(r.v), NULL, -1, 8, -1, 0, a);
    Fr_rawToMontgomery(r.v, r.v);
}

int RawFr::toRprBE(const Element &element, uint8_t *data, int bytes)
{
    if (bytes < Fr_N64 * 8) {
      return -(Fr_N64 * 8);
    }

    mpz_t r;
    mpz_init(r);

    toMpz(r, element);

    mpz_export(data, NULL, 1, 8, 1, 0, r);

    return Fr_N64 * 8;
}

int RawFr::fromRprBE(Element &element, const uint8_t *data, int bytes)
{
    if (bytes < Fr_N64 * 8) {
      return -(Fr_N64* 8);
    }
    mpz_t r;
    mpz_init(r);

    mpz_import(r, Fr_N64 * 8, 0, 1, 0, 0, data);
    fromMpz(element, r);
    return Fr_N64 * 8;
}

static bool init = Fr_init();

RawFr RawFr::field;<|MERGE_RESOLUTION|>--- conflicted
+++ resolved
@@ -1,16 +1,10 @@
 #include "fr.hpp"
-<<<<<<< HEAD
+#include <stdio.h>
+#include <stdlib.h>
 #include <gmp.h>
 #include <string>
 #include <cstring>
 #include <stdexcept>
-=======
-#include <stdio.h>
-#include <stdlib.h>
-#include <gmp.h>
-#include <assert.h>
-#include <string>
->>>>>>> 1d4a0a86
 
 
 static mpz_t q;
